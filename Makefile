--- conflicted
+++ resolved
@@ -3,8 +3,7 @@
 CC = gcc
 CFLAGS ?= -O -g
 
-<<<<<<< HEAD
-PACKAGES = glib-2.0 gobject-2.0 gio-2.0 libxml-2.0 libsoup-2.4
+PACKAGES = glib-2.0 gobject-2.0 gio-2.0 libxml-2.0 libsoup-2.4 libarchive
 CFLAGS += -Wall -Werror -std=c99 $(shell pkg-config --cflags $(PACKAGES))
 ifeq ($(STATIC),1)
     # The right thing to do here is `pkg-config --libs --static`, which would 
@@ -14,14 +13,7 @@
     # The -( -) grouping means we don't have to worry about getting all the 
     # dependent libs in the right order (normally pkg-config would do that for 
     # us).
-    LIBS = -Wl,-Bstatic -Wl,-\( $(shell pkg-config --libs $(PACKAGES)) -lgmodule-2.0 -llzma -lbz2 -lz -lffi -Wl,-\) -Wl,-Bdynamic -pthread -lrt -lresolv -ldl -lm
-=======
-PACKAGES = glib-2.0 gobject-2.0 gio-2.0 libxml-2.0 zlib libffi liblzma gmodule-2.0 libarchive
-XTRAPKGS = libsoup-2.4
-CFLAGS += -Wall -std=c99 $(shell pkg-config --cflags $(PACKAGES) $(XTRAPKGS))
-ifeq ($(STATIC),1)
-    LIBS = -Wl,-Bstatic $(shell pkg-config --libs $(PACKAGES)) $(shell pkg-config --libs $(XTRAPKGS)) -Wl,-Bdynamic -lresolv -lm -ldl -lbz2 -lssl -pthread -lrt
->>>>>>> b1c99cff
+    LIBS = -Wl,-Bstatic -Wl,-\( $(shell pkg-config --libs $(PACKAGES)) -lgmodule-2.0 -llzma -lbz2 -lz -lffi -Wl,-\) -Wl,-Bdynamic -pthread -lrt -lresolv -ldl -lm -lssl
 else
     LIBS = $(shell pkg-config --libs $(PACKAGES) $(XTRAPKGS))
 endif
@@ -29,23 +21,15 @@
 .PHONY: all
 all: restraint
 
-<<<<<<< HEAD
-restraint: main.o recipe.o task.o packages.o
+restraint: main.o recipe.o task.o packages.o fetch_git_task.o
 	$(CC) $(LDFLAGS) -o $@ $^ $(LIBS)
 
+fetch_git_task.o: task.h
 packages.o: packages.h
 task.o: task.h
 recipe.o: recipe.h task.h
 main.o: recipe.h task.h
 expect_http.o: expect_http.h
-=======
-restraint: main.o recipe.o fetch_git_task.o
-	$(CC) $(LDFLAGS) -o $@ $^ $(LIBS)
-
-main.o: recipe.h
-recipe.o: recipe.h
-fetch_git_task.o: fetch_git_task.h
->>>>>>> b1c99cff
 
 TEST_PROGS =
 test_%: test_%.o
@@ -56,11 +40,11 @@
 test_packages.o: packages.h
 
 TEST_PROGS += test_task
-test_task: task.o packages.o expect_http.o
+test_task: task.o packages.o fetch_git_task.o expect_http.o
 test_task.o: task.h expect_http.h
 
 TEST_PROGS += test_recipe
-test_recipe: recipe.o task.o packages.o
+test_recipe: recipe.o task.o packages.o fetch_git_task.o
 test_recipe.o: recipe.h task.h
 
 .PHONY: check
